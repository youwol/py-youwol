--- conflicted
+++ resolved
@@ -15,16 +15,6 @@
 The format is based on [Keep a Changelog](https://keepachangelog.com/en/1.1.0/),
 and this project adheres to [PEP 440 Versioning](https://peps.python.org/pep-0440/).
 
-<<<<<<< HEAD
-## [0.1.7.post1.dev] − Unreleased
-
-## [0.1.7.post] − 2024-02-09
-
-### Fixed
-
--   **Backends**
-    -   Error while retrieving token from `Redis` cache if empty <!-- TG-2064 -->
-=======
 ## [0.1.8.dev] − Unreleased
 
 ### Changed
@@ -42,7 +32,13 @@
 TG-2044
 TG-2034
 -->
->>>>>>> 291763a8
+
+## [0.1.7.post] − 2024-02-09
+
+### Fixed
+
+-   **Backends**
+    -   Error while retrieving token from `Redis` cache if empty <!-- TG-2064 -->
 
 ## [0.1.7] − 2024-02-08
 
