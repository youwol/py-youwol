<!--
  formatted using prettier inside ./doc (see TG-1998):
  cd doc && yarn && yarn prettier --write --tab-width=4 ../CHANGELOG.md

  All lines with an heading of second level must match the following regex, with the captured match a valid PEP 440 version string :
      /^## \[(.*)\] − (?:(?:Unreleased)|(?:\d\d\d\d-\d\d-\d\d))$/
  Additionally the first one of these lines is updated or created by the script `version_management.py`, and its version must be the
  current version as declared in pyproject.toml
-->

# Changelog

All notable changes to this project will be documented in this file.

The format is based on [Keep a Changelog](https://keepachangelog.com/en/1.1.0/),
and this project adheres to [PEP 440 Versioning](https://peps.python.org/pep-0440/).

<<<<<<< HEAD
## [0.1.8] − 2024-03-07
=======
## [0.1.9.dev] − Unreleased

### Added

- **Backend components**:
  -  automatic local installation of missing backends when requesting `backends/$NAME/$SEMVER/**`. <!-- TG-2195 -->

### Changed

- Sanitize `EnvironmentStatusResponse` API from `admin/environment/status` endpoint. <!-- TG-2183 -->

### Fixed

- Prevent digest infinite recursion and handle more types <!-- TG-2166 -->
- Fix wrong evaluation order of JWT providers in `AuthMiddleware`. <!-- TG-2194 -->
- Discriminates `FailurePipelineNotFound` from `FailureImportException`. <!-- TG-2196 -->
- In pipeline operations involving the local CDN publishing with the packagedFolders option, files located not only
  within the designated packaged folders but also within their subdirectories are now considered. <!-- TG-1683 -->

<!-- Not worthy of inclusion
TG-2091 : 🔥 [app.env] => remove deprecated re-export
TG-1218 : 🥅 [backends.cdn] => robustify semver resolution.
TG-2201 : 🙈 [app.env] => default_ignored_paths includes .venv
-->

## [0.1.8.dev] − Unreleased
>>>>>>> e0c747c1

### Added

- **Backend components**:
  - Automated backend installation and initialization upon endpoint request,
    if available in local components. <!-- TG-2085 -->
  - Provide notifications using web-socket regarding installation. <!-- TG-2094 -->
  - Provide endpoints to `terminate` & `uninstall` backends. <!-- TG-2100 -->-
- **Pipeline python backend**:
  - Provide POC version. <!-- TG-2051, TG-2074 -->
  - Add a `Swagger` link to the published component to open the service's 'Swagger UI'. <!-- TG-2098 -->
- **Documentation**:
  - Cross-links w/ youwol's symbols in docstrings more tolerant. <!-- TG 2128 -->
  - Add `admin/system/documentation-check` end point. <!-- TG 2129 -->
  - sync. documentation version with `youwol` version. <!-- TG 2131 -->
  - serve documentation from `/doc`. <!-- TG 2130 -->
  - module's symbols grouped by file. <!-- TG 2143, TG-2146 -->
  - improved code snippets display. <!-- TG-2147 -->
- **Experimental**
  - Configuration dependant browser caching (disabled by default) <!-- TG-2126 -->
  
### Changed

- **Pipeline Typescript**:
  - upgrade shared configuration `^1.2.1` for latest dependencies:
    - ESlint `^8.56.0` <!-- TG-1997 -->
    - Prettier `^3.2.5` <!-- TG-2070 -->
  - remove pinning of `@types/node` after [chokidar bug correction](https://github.com/paulmillr/chokidar/issues/1299) <!-- TG-1983 -->
- Component's type is either `js/wasm` or `backend`. <!-- TG-2080 -->

### Fixed

- Forward request's cookies when using `redirect_request`. <!-- TG-2072 -->
- Ensure python scripts execution has correct environment variable `PYTHONPATH` <!-- TG-2136 -->
- Fix documentation versioning for `.dev` release candidates. <!-- TG 2151 -->
- **Pipeline python backend**:
  - include javascript views within youwol package. <!-- TG-2185 -->
  - `package` step: add required `build` module in python environment. <!-- TG-2186 --> 

- Sync. typescript pipeline's `template.py` generator with youwol API updates. <!-- TG-2167 -->
- python backend pipeline: ensure python scripts execution has correct environment variable `PYTHONPATH` <!-- TG-2168 -->
- Emit 'components update' signal when publishing a project in local database. <!-- TG-2175 -->
- Prevent digest infinite recursion and handle more types <!-- TG-2166 -->


### Security

- **Dependencies vulnerabilities**:
  - [GHSA-2jv5-9r88-3w3p] upgrade `python-multipart`. to 0.0.9 <!-- TG-2073 -->
  - [CVE-2024-26130] upgrade `cryptography`. to 42.0.4 <!-- TG-2134 -->

### Removed

- Drop support for Python 3.9 <!-- TG-2035, TG-2003 -->

<!-- Not worthy of inclusion
TG-2046
TG-1968
TG-2044
TG-2034
TG-2031
TG-2032
TG-2090
TG-2097
TG-2099
TG-1998
TG-2083
TG-2093
TG-2132
TG-2139
TG-2135
TG-2138
TG-2125
TG-2148
TG-2169
-->

## [0.1.7.post] − 2024-02-09

### Fixed

- **Backends**
  - Error while retrieving token from `Redis` cache if empty <!-- TG-2064 -->

## [0.1.7] − 2024-02-08

### Added

- New Py-youwol documentation application **@youwol/py-youwol-doc** <!-- TG-1923, TG-1924, TG-1925, TG-1951, TG-1952, TG-1961 -->

### Changed

- Improve authentication for HTTP clients <!-- TG-1874 -->
- Improve error management during projects load <!-- TG-1878 -->
- **Pipeline Typescript**:
  - improve step custom views API <!-- TG-1862 -->
  - use caret range for shared configuration dependencies <!-- TG-1912 -->
  - upgrade shared configuration `^1.2.0` for latest dependencies: <!-- TG-1954, TG-1980 -->
    - Typescript `^5.3.3`
    - Jest `^29.5.11`
    - ESlint `8.56.0`
    - Prettier `^3.2.4`
- **Docker images**:
  - use Python 3.12 <!-- TG-1848, TG-1850 -->
  - run as non-privileged user <!-- TG-1957 -->

### Fixed

- Reduce verbosity in terminal when creating project <!-- TG-1735 -->
- **Pipeline Typescript**:
  - allow modifying dependency defined by pipeline using `template.py` <!-- TG-1911 -->
  - format `src/test/fake.ts` <!-- TG-1706 -->
  - pin `@types/node` to `18.19.9`
    for applications until [chokidar issue #1299](https://github.com/paulmillr/chokidar/issues/1299) is resolved <!-- TG-1983 -->

### Security

- **Dependencies vulnerabilities**:
  - [CVE-2023-26159] upgrade `follow-redirects` to 1.15.5 <!-- TG-1906 -->
  - [CVE-2024-23334] upgrade `aiohttp` to 3.9.2 <!-- TG-1984 -->
  - [CVE-2024-23829] upgrade `aiohttp` to 3.9.2 <!-- TG-1984 -->
  - [CVE-2023-50782] upgrade `cryptography` to 42.0.2 <!-- TG-2049 -->
  - [CVE-2024-24762] upgrade `fastapi` to 0.109.2, `starlette` to 0.36.3 <!-- TG-2047, TG-2048 -->

<!-- Not worthy of inclusion
TG-1881
TG-1889
TG-1949
TG-1960
TG-1962
TG-1963
TG-1981
TG-2021
TG-2057
TG-2058
TG-2059
-->

## [0.1.6] - 2023-12-18<|MERGE_RESOLUTION|>--- conflicted
+++ resolved
@@ -15,9 +15,6 @@
 The format is based on [Keep a Changelog](https://keepachangelog.com/en/1.1.0/),
 and this project adheres to [PEP 440 Versioning](https://peps.python.org/pep-0440/).
 
-<<<<<<< HEAD
-## [0.1.8] − 2024-03-07
-=======
 ## [0.1.9.dev] − Unreleased
 
 ### Added
@@ -43,8 +40,7 @@
 TG-2201 : 🙈 [app.env] => default_ignored_paths includes .venv
 -->
 
-## [0.1.8.dev] − Unreleased
->>>>>>> e0c747c1
+## [0.1.8] − 2024-03-07
 
 ### Added
 
