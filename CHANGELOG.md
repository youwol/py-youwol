--- conflicted
+++ resolved
@@ -17,9 +17,6 @@
 
 ## [0.1.8.dev] − Unreleased
 
-<<<<<<< HEAD
-## [0.1.7] − 2024-02-08
-=======
 ### Changed
 
 -   **Pipeline Typescript**:
@@ -29,23 +26,14 @@
 
 -   Drop support for Python 3.9 <!-- TG-2035, TG-2003 -->
 
-### Security
-
--   **Dependencies vulnerabilities**:
-    -   [CVE-2023-50782] upgrade `cryptography` to 42.0.2 <!-- TG-2049 -->
-    -   [CVE-2024-24762] upgrade `fastapi` to 0.109.2, `starlette` to 0.36.3 <!-- TG-2047, TG-2048 -->
-
 <!-- Not worthy of inclusion
-TG-2057
-TG-2058
 TG-2046
 TG-1968
 TG-2044
 TG-2034
 -->
 
-## [0.1.7.dev] - Unreleased
->>>>>>> 518cde54
+## [0.1.7] − 2024-02-08
 
 ### Added
 
@@ -82,11 +70,8 @@
     -   [CVE-2023-26159] upgrade `follow-redirects` to 1.15.5 <!-- TG-1906 -->
     -   [CVE-2024-23334] upgrade `aiohttp` to 3.9.2 <!-- TG-1984 -->
     -   [CVE-2024-23829] upgrade `aiohttp` to 3.9.2 <!-- TG-1984 -->
-<<<<<<< HEAD
     -   [CVE-2023-50782] upgrade `cryptography` to 42.0.2 <!-- TG-2049 -->
     -   [CVE-2024-24762] upgrade `fastapi` to 0.109.2, `starlette` to 0.36.3 <!-- TG-2047, TG-2048 -->
-=======
->>>>>>> 518cde54
 
 <!-- Not worthy of inclusion
 TG-1881
