export const youwolInfo = {
<<<<<<< HEAD
    version: '0.1.7.post1.dev',
    pythons: ['3.9', '3.10', '3.11', '3.12'],
=======
    version: '0.1.8.dev',
    pythons: ['3.10', '3.11', '3.12'],
>>>>>>> 291763a8
}<|MERGE_RESOLUTION|>--- conflicted
+++ resolved
@@ -1,9 +1,4 @@
 export const youwolInfo = {
-<<<<<<< HEAD
-    version: '0.1.7.post1.dev',
-    pythons: ['3.9', '3.10', '3.11', '3.12'],
-=======
     version: '0.1.8.dev',
     pythons: ['3.10', '3.11', '3.12'],
->>>>>>> 291763a8
 }