--- conflicted
+++ resolved
@@ -8,14 +8,9 @@
 from aiohttp.client_exceptions import ClientConnectorError, ContentTypeError
 from starlette.requests import Request
 
-<<<<<<< HEAD
-from youwol.configuration.models_config import UserInfo
-from youwol.configuration.clients import RemoteClients, LocalClients
-=======
-from youwol.environment.clients import RemoteClients
+from youwol.environment.clients import RemoteClients, LocalClients
 from youwol.environment.models import UserInfo
 from youwol.environment.youwol_environment import yw_config, YouwolEnvironment, YouwolEnvironmentFactory
->>>>>>> c293017f
 from youwol.models import Label
 from youwol.context import Context
 from youwol.routers.environment.upload_assets.models import UploadTask
@@ -219,7 +214,7 @@
 async def select_remote(
         request: Request,
         asset_id: str,
-        config: YouwolConfiguration = Depends(yw_config)
+        config: YouwolEnvironment = Depends(yw_config)
         ):
     context = Context(
         request=request,
