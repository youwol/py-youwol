--- conflicted
+++ resolved
@@ -54,8 +54,7 @@
         pass
 
     @abstractmethod
-<<<<<<< HEAD
-    def customize(self, _youwol_configuration: YouwolEnvironment) -> YouwolEnvironment:
+    async def customize(self, _youwol_configuration: YouwolEnvironment) -> YouwolEnvironment:
         return NotImplemented
 
 
@@ -95,8 +94,4 @@
     def __str__(self):
         return f"""{super().__str__()}
 {self.instance_info.__str__()}
-"""
-=======
-    async def customize(self, _youwol_configuration: YouwolEnvironment) -> YouwolEnvironment:
-        return NotImplemented
->>>>>>> dd37d50b
+"""