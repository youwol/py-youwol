--- conflicted
+++ resolved
@@ -5,28 +5,16 @@
 from enum import Enum
 from pathlib import Path
 from typing import List, Union, Set, Dict, Any, Callable, Awaitable, Iterable, cast, Optional
-<<<<<<< HEAD
+
 from pydantic import BaseModel
 
 from youwol.utils_low_level import execute_shell_cmd
-from youwol_utils.context import Context
 from youwol.environment.forward_declaration import YouwolEnvironment
 from youwol.environment.paths import PathsBook
 from youwol.exceptions import CommandException
+from youwol_utils.context import Context
 from youwol_utils.utils_paths import matching_files, parse_json
 from youwol_utils import files_check_sum
-=======
-
-from aiostream import stream
-from pydantic import BaseModel
-
-from youwol.environment.forward_declaration import YouwolEnvironment
-from youwol.environment.paths import PathsBook
-from youwol.exceptions import CommandException
-from youwol_utils import JSON, files_check_sum
-from youwol_utils.context import Context
-from youwol_utils.utils_paths import matching_files, parse_json
->>>>>>> ce97e01d
 
 FlowId = str
 
