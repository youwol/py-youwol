from __future__ import annotations

import traceback
import uuid

from async_generator import async_generator, yield_, asynccontextmanager

<<<<<<< HEAD
from typing import Union, NamedTuple, Callable, Awaitable, Optional, List
=======
from typing import Union, NamedTuple, Callable, Awaitable, Optional, List, Tuple
>>>>>>> c293017f

from pydantic import BaseModel, Json
from starlette.requests import Request
from starlette.websockets import WebSocket

from youwol.utils_low_level import to_json
from youwol.models import LogLevel, Label
from youwol_utils import JSON


AssetDownloadThread = "youwol.auto_download.auto_download_thread"
YouwolEnvironment = 'youwol.environment.youwol_environment.YouwolEnvironment'


class MessageWebSocket(BaseModel):
    action: str
    level: str
    step: str
    target: str
    content: Union[Json, str]


async def log(
        level: LogLevel,
        text: Union[Json, str],
        labels: List[Label],
        web_socket: WebSocket,
        context_id: str,
        data: Union[JSON, BaseModel] = None,
        with_attributes:  JSON = None,
        parent_context_id: str = None,
        ):
    message = {
        "level": level.name,
        "attributes": with_attributes,
        "labels": [str(label) for label in labels],
        "text": text,
        "data": to_json(data) if isinstance(data, BaseModel) else data,
        "contextId": context_id,
        "parentContextId": parent_context_id
        }
    web_socket and await web_socket.send_json(message)


class Context(NamedTuple):

    web_socket: WebSocket
    config: YouwolEnvironment
    request: Request = None

    uid: Union[str, None] = 'root'
    parent_uid: Union[str, None] = None

    with_attributes: JSON = {}
    with_labels: List[Label] = []
    download_thread: AssetDownloadThread = None

    async def send_response(self, response: BaseModel):
        await self.web_socket.send_json(to_json(response))
        return response

    @asynccontextmanager
    @async_generator
    async def start(self,
                    action: str,
                    with_labels: List[Label] = None,
                    with_attributes: JSON = None,
                    on_enter: CallableBlock = None,
                    on_exit: CallableBlock = None,
                    on_exception: CallableBlockException = None):
        with_attributes = with_attributes or {}
        with_labels = with_labels or []
        ctx = Context(web_socket=self.web_socket, config=self.config, uid=str(uuid.uuid4()),
                      request=self.request, parent_uid=self.uid, with_labels=with_labels,
                      with_attributes={**self.with_attributes, **with_attributes})

        async def execute_block(block: Optional[Union[CallableBlock, CallableBlockException]],
                                exception: Optional[Exception] = None):
            if not block:
                return
            block = block(ctx) if not exception else block(exception, ctx)
            if isinstance(block, Awaitable):
                await block

        try:
            await ctx.info(text=action, labels=[Label.STARTED, *with_labels])
            await execute_block(on_enter)
            await yield_(ctx)
        except Exception as e:
            await ctx.abort(
                text=f"Exception raised",
                data=e.__dict__,
                labels=[Label.EXCEPTION, *with_labels]
            )
            await execute_block(on_exception, e)
            await execute_block(on_exit)
            traceback.print_exc()
            raise e
        else:
            await ctx.info(text="", labels=[Label.DONE, *with_labels])
            await execute_block(on_exit)

    async def send(self, data: BaseModel):
        await log(level=LogLevel.DATA, text="", labels=[Label.DATA, *self.with_labels, data.__class__.__name__],
                  with_attributes=self.with_attributes, data=data, context_id=self.uid,
                  parent_context_id=self.parent_uid, web_socket=self.web_socket)

    async def debug(self, text: str, labels: List[Label] = None, data: Union[JSON, BaseModel] = None):
        labels = labels or []
        await log(level=LogLevel.DEBUG, text=text, labels=[Label.LOG_DEBUG] + labels,
                  with_attributes=self.with_attributes, data=data, context_id=self.uid,
                  parent_context_id=self.parent_uid, web_socket=self.web_socket)

    async def info(self, text: str, labels: List[Label] = None, data: Union[JSON, BaseModel] = None):
        labels = labels or []
        await log(level=LogLevel.INFO, text=text, labels=[Label.LOG_INFO] + labels,
                  with_attributes=self.with_attributes, data=data, context_id=self.uid,
                  parent_context_id=self.parent_uid, web_socket=self.web_socket)

    async def error(self, text: str, labels: List[Label] = None, data: Union[JSON, BaseModel] = None):
        labels = labels or []
        await log(level=LogLevel.ERROR,  text=text, labels=[Label.LOG_ERROR] + labels,
                  with_attributes=self.with_attributes, data=data, context_id=self.uid,
                  parent_context_id=self.parent_uid, web_socket=self.web_socket)

    async def abort(self, text: str, labels: List[Label] = None, data: Union[JSON, BaseModel] = None):
        labels = labels or []
        await log(level=LogLevel.ERROR,  text=text, labels=[Label.LOG_ABORT] + labels,
                  with_attributes=self.with_attributes, data=data, context_id=self.uid,
                  parent_context_id=self.parent_uid, web_socket=self.web_socket)


CallableBlock = Callable[[Context], Union[Awaitable, None]]
CallableBlockException = Callable[[Exception, Context], Union[Awaitable, None]]<|MERGE_RESOLUTION|>--- conflicted
+++ resolved
@@ -5,11 +5,7 @@
 
 from async_generator import async_generator, yield_, asynccontextmanager
 
-<<<<<<< HEAD
 from typing import Union, NamedTuple, Callable, Awaitable, Optional, List
-=======
-from typing import Union, NamedTuple, Callable, Awaitable, Optional, List, Tuple
->>>>>>> c293017f
 
 from pydantic import BaseModel, Json
 from starlette.requests import Request
