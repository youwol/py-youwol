[project]
name = "youwol"
<<<<<<< HEAD
version = "0.1.7.post1.dev"
=======
version = "0.1.8.dev"
>>>>>>> 291763a8
authors = [
    { name = "G. Reinisch", email = "greinisch@youwol.com" },
    { name = "J. Decharne", email = "jdecharne@youwol.com" },
]
description = "YouWol as a desktop application"
readme = "README.md"
requires-python = "~=3.8"
classifiers = [
    "License :: OSI Approved :: MIT License",
    "Programming Language :: Python :: 3",
    "Programming Language :: Python :: 3.10",
    "Programming Language :: Python :: 3.11",
    "Programming Language :: Python :: 3.12",
]
dependencies = [
    "aiohttp>=3.8.1,<4.0.0",
    "aiostream>=0.4.4,<0.5.0",
    "appdirs>=1.4.4,<2.0.0",
    "Brotli>=1.0.9,<2.0.0",
    "colorama>=0.4.5,<0.5.0",
    "colorlog",
    "cowpy>=1.1.5,<2.0.0",
    "deepdiff>=5.8.1,<6.0.0",
    "fastapi>=0.109.1,<0.110.0",
    "keyring>=24.2.0,<25.0.0",
    "minio>=7.1.9,<8.0.0",
    "Pillow",
    "psutil>=5.9.1,<6.0.0",
    "pycryptodome>=3.19.0,<4.0.0",
    "pydantic<2.0.0",
    "pyparsing>=3.1.0",
    "python-daemon>=3,<4",
    "python-multipart>=0.0.5,<0.0.6",
    "pyyaml>=6.0,<7.0",
    "pyjwt[crypto]>=2.4.0,<3.0.0",
    "redis>=4.3.4,<5.0.0",
    "tqdm>=4.64.1,<5.0.0",
    "uvicorn>=0.24,<0.25",
    "websockets>=10.3,<11",
    "semantic_version>=2.10.0,<3.0.0",
    "watchdog>=2.1.9,<3.0.0",
    "prometheus-client",
    "griffe>=0.39.1,<0.40"
]

[project.optional-dependencies]
dev = [
    "pip-tools",
]
qa = [
    "asgiref",
    "coverage",
    "pip-audit",
    "pylint",
    "pycodestyle",
    "pydocstyle",
    "isort",
    "black[d]",
    "mypy",
    "scylla-driver",
    "tomlkit",
    "types-Pillow",
    "types-PyYAML",
    "types-appdirs",
    "types-colorama",
    "types-psutil",
    "types-redis",
    "types-setuptools",
    "types-tqdm",
    "types-ujson",
    "yamllint",
]
publish = [
    "pdoc3",
    "build",
    "tomlkit",
    "twine",
]

[project.scripts]
youwol = "youwol.app.main:main"
python-yw = "youwol.app.wrapper:main"

[build-system]
requires = [
    "setuptools>=67.7.2",
]
build-backend = "setuptools.build_meta"

[tool.setuptools.packages.find]
where = [
    "src",
]
include = [
    "youwol*",
]
exclude = [
    "youwol.integrity*",
    "youwol.backends.*.deployment*",
    "youwol.backends.mock*",
    "youwol.backends.common*",
    "youwol.backends.webpm*"
]

[tool.setuptools.package-data]
"youwol.app.routers.environment" = [
    "fortunes.txt",
]
"youwol.backends.flux" = [
    "bundle_app_template/*",
]
"youwol.pipelines.pipeline_typescript_weback_npm.regular" = [
    "views/.*",
    "views/*",
    "views/**/*",
    "views/.**/*",
    "templates/.*",
    "templates/*",
    "templates/**/*",
    "templates/.**/*",
]
"youwol.pipelines.pipeline_typescript_weback_npm.external" = [
    "templates/.*",
    "templates/*",
    "templates/**/*",
    "templates/.**/*",
]
"youwol.pipelines.pipeline_python_backend" = [
    "template/.*",
    "template/*",
    "template/**/*",
    "template/.**/*",
]

[tool.coverage.run]
branch = true
relative_files = true
data_file = "coverage.coverage"
debug = [
    "sys",
    "config",
    "pathmap",
]

[tool.isort]
profile = "black"
lines_between_types = 1
known_typing = "typing"
known_yw_app = "youwol.app"
known_yw_backends = "youwol.backends"
known_yw_utils = "youwol.utils"
known_yw_pipelines = "youwol.pipelines"
sections = [
    "FUTURE",
    "STDLIB",
    "TYPING",
    "THIRDPARTY",
    "FIRSTPARTY",
    "YW_APP",
    "YW_BACKENDS",
    "YW_UTILS",
    "YW_PIPELINES",
    "LOCALFOLDER",
]
import_heading_future = "future"
import_heading_stdlib = "standard library"
import_heading_typing = "typing"
import_heading_thirdparty = "third parties"
import_heading_firstparty = "Youwol"
import_heading_yw_app = "Youwol application"
import_heading_yw_backends = "Youwol backends"
import_heading_yw_utils = "Youwol utilities"
import_heading_yw_pipelines = "Youwol pipelines"
import_heading_localfolder = "relative"

[tool.mypy]
mypy_path = ".typing_stubs:src"
packages = [
    "youwol.utils",
    "youwol.integrity",
    "youwol.backends",
]
disallow_subclassing_any = true
disallow_untyped_decorators = true
extra_checks = true
warn_unused_configs = true
warn_unused_ignores = true
warn_redundant_casts = true
check_untyped_defs = false
disallow_any_generics = false
disallow_incomplete_defs = false
disallow_untyped_calls = false
disallow_untyped_defs = false
no_implicit_reexport = false
strict_equality = false
warn_return_any = false

[[tool.mypy.overrides]]
module = "cassandra.*"
ignore_missing_imports = true

[tool.pylint]
disable = [
    "E1102",
    "E0110",
    "W0707",
    "W0719",
    "W0718",
    "C0103",
    "C0302",
    "C0116",
    "C0114",
    "C0115",
    "duplicate-code",
    "design",
]
max-line-length = 120
extension-pkg-allow-list = "cassandra"

[tool.pylint."MESSAGES CONTROL"]
extension-pkg-whitelist = "pydantic"

[tool.pylint.exceptions]
overgeneral-exceptions = [
    "builtins.BaseException",
    "builtins.Exception",
    "builtins.RuntimeError",
]<|MERGE_RESOLUTION|>--- conflicted
+++ resolved
@@ -1,10 +1,6 @@
 [project]
 name = "youwol"
-<<<<<<< HEAD
-version = "0.1.7.post1.dev"
-=======
 version = "0.1.8.dev"
->>>>>>> 291763a8
 authors = [
     { name = "G. Reinisch", email = "greinisch@youwol.com" },
     { name = "J. Decharne", email = "jdecharne@youwol.com" },
